--- conflicted
+++ resolved
@@ -55,11 +55,7 @@
    steps:
      - template: install-rust.yml@templates
        parameters:
-<<<<<<< HEAD
-         rust: 1.40.0
-=======
          rust: 1.40.0 # static-assertions (1.37+) and base64 (1.40+)
->>>>>>> 7e2ab194
      - script: cargo check
        displayName: cargo check
  - job: integration
